//- index.jade
extends ./layout.jade

block content
  div.container-fluid(ng-controller='StatsCtrl')
    div.row(ng-cloak)
      div.col-xs-2.stat-holder
        div.big-info.bestblock.text-info
          div.pull-left.icon-full-width
            i.icon-block
          div.big-details-holder
            span.small-title best block
            span.big-details {{'#'}}{{ bestBlock | number}}
          div.clearfix
      div.col-xs-2.stat-holder
        div.big-info.uncleCount.text-info
          div.pull-left.icon-full-width
            i.icon-uncle
          div.big-details-holder
            span.small-title uncles&nbsp;
              span.small (current / last 50)
            span.big-details {{ bestStats.block.uncles.length }}/{{ uncleCount }}
          div.clearfix
      div.col-xs-2.stat-holder
        div.big-info.blocktime(class="{{ lastBlock | timeClass : true }}")
          div.pull-left.icon-full-width
            i.icon-time
          div.big-details-holder
            span.small-title last block
            span.big-details {{ lastBlock | blockTimeFilter }}
            //- span.big-details(time-ago="lastBlock")
          div.clearfix
      div.col-xs-2.stat-holder
        div.big-info.avgblocktime(class="{{ avgBlockTime | avgTimeClass }}")
          div.pull-left.icon-full-width
            i.icon-gas
          div.big-details-holder
            span.small-title avg block time
            span.big-details {{ avgBlockTime | avgTimeFilter }}
          div.clearfix
      div.col-xs-2.stat-holder
        div.big-info.difficulty.text-orange
          div.pull-left.icon-full-width
            i.icon-hashrate
          div.big-details-holder
            span.small-title avg network hashrate
            span.big-details(ng-bind-html="avgHashrate | networkHashrateFilter")
          div.clearfix
      div.col-xs-2.stat-holder
        div.big-info.difficulty.text-danger
          div.pull-left.icon-full-width
            i.icon-difficulty
          div.big-details-holder
            span.small-title difficulty
            span.big-details
              span.small-hash {{ lastDifficulty | totalDifficultyFilter }}
          div.clearfix

      div.clearfix


    div.row(ng-cloak)
      div.col-xs-8.stats-boxes(style="padding-top: 0px;")
        div.row.second-row
          div.col-xs-3.stat-holder.box
            div.active-nodes(class="{{ nodesActive | nodesActiveClass : nodesTotal }}")
              i.icon-node
              span.small-title active nodes
              span.small-value {{nodesActive}}/{{nodesTotal}}
          //- div.col-xs-3.stat-holder.box
          //-   div.difficulty.text-info
          //-     i.icon-difficulty
          //-     span.small-title difficulty
          //-     span.small-value {{ lastDifficulty | number }}
          div.col-xs-3.stat-holder.box
            div.gasprice.text-info
              i.icon-gasprice
              span.small-title gas price
              span.small-value {{ bestStats.gasPrice.toString() | gasPriceFilter }}
          div.col-xs-3.stat-holder.box
            div.page-latency(class="{{ {active: true, latency: latency} | latencyClass }}")
              i.icon-clock
              span.small-title page latency
              span.small-value {{latency}} ms
          div.col-xs-3.stat-holder.box
            div.uptime(class="{{ upTimeTotal | upTimeClass : true }}")
              i.icon-bulb
              span.small-title uptime
              span.small-value {{ upTimeTotal | upTimeFilter }}

        div.row.second-row
          div.col-xs-3.stat-holder.box
          div.col-xs-3.stat-holder.box
            div.gasprice.text-info
              i.icon-gasprice
              span.small-title gas limit
              span.small-value {{ bestStats.block.gasLimit }} gas
          div.col-xs-3.stat-holder.box
          div.col-xs-3.stat-holder.box

        div.row
          div.col-xs-3.stat-holder
            div.big-info.chart(class="{{ avgBlockTime | avgTimeClass }}")
              //- i.icon-time
              span.small-title block time
              //- span.small-value {{ avgBlockTime | avgTimeFilter }}
              sparkchart.big-details.spark-blocktimes(data="{{lastBlocksTime.join(',')}}", tooltipsuffix="s")

          div.col-xs-3.stat-holder
            div.big-info.chart.text-info
              //- i.icon-difficulty
              span.small-title difficulty
              //- span.small-value {{ lastDifficulty | number }}
              sparkchart.big-details.spark-difficulty(data="{{difficultyChart.join(',')}}")

          div.col-xs-3.stat-holder.xpull-right
            div.big-info.chart.xdouble-chart(class="{{ blockPropagationAvg | propagationAvgTimeClass : true }}")
              //- i.icon-gas
              span.small-title block propagation
              //- span.small-value {{ blockPropagationAvg | blockPropagationFilter : '' }}
              histogram.big-details.d3-blockpropagation(data="blockPropagationChart")

          div.col-xs-3.stat-holder.pull-right
            div.big-info.chart.double-chart
              span.small-title last blocks miners
              div.blocks-holder(ng-repeat='miner in miners track by miner.miner', data-toggle="tooltip", data-placement="right", data-original-title="{{miner.blocks}}")
                div.block-count(class="{{miner.blocks | minerBlocksClass : 'text-'}}") {{miner.blocks}}
                //- div.small-title-miner {{miner.miner | minerNameFilter : miner.name}}
                div.small-title-miner {{miner.miner}}
                minerblock(blocks="{{miner.blocks}}")
                div.clearfix

          div.col-xs-3.stat-holder
            div.big-info.chart.text-info
              //- i.icon-uncle
              span.small-title uncle count&nbsp;
                span.small (25 blocks per bar)
              //- span.small-value {{ bestStats.block.uncles.length }}/{{ uncleCount }}
              sparkchart.big-details.spark-uncles(data="{{uncleCountChart.join(',')}}")

          div.col-xs-3.stat-holder
            div.big-info.chart.text-info
              //- i.icon-uncle
              span.small-title transactions
              sparkchart.big-details.spark-transactions(data="{{transactionDensity.join(',')}}")

          div.col-xs-3.stat-holder
            div.big-info.chart.text-info
              //- i.icon-gasprice
              span.small-title gas spending
              sparkchart.big-details.spark-gasspending(data="{{gasSpending.join(',')}}")



      div.col-xs-4.stat-holder.map-holder
        //- div.col-xs-12
        nodemap#mapHolder(data="map")

<<<<<<< HEAD

    div.row
      div.col-xs-3.stat-holder
        div.big-info.chart.text-info
          //- i.icon-difficulty
          span.small-title gas limit
          //- span.small-value {{ lastDifficulty | number }}
          sparkchart.big-details.spark-difficulty(data="{{lastGasLimit.join(',')}}")

    div.row
      div.col-xs-12.stats-boxes
=======
      //- div.col-xs-12.stats-boxes
>>>>>>> fa20910f
        div.row.second-row
          div.col-xs-12.stat-holder.box
            div.active-nodes.text-orange
              i.icon-hashrate
              span.small-title Block #1028201 hash
              span.small-value {{frontierHash}}


      //- div.clearfix

    div.row(ng-cloak, style="padding-top: 10px")
      table.table.table-striped
        thead
          tr.text-info
            th.th-nodecheck
              i.icon-check-o(data-toggle="tooltip", data-placement="top", title="Pin nodes to display first", ng-click="orderTable(['-stats.block.number', 'stats.block.propagation'], false)")
            th.th-nodename
              i.icon-node(data-toggle="tooltip", data-placement="top", title="Node name", ng-click="orderTable(['info.name'], false)")
            th.th-nodetype
              i.icon-laptop(data-toggle="tooltip", data-placement="top", title="Node type", ng-click="orderTable(['info.node'], false)")
            th.th-latency
              i.icon-clock(data-toggle="tooltip", data-placement="top", title="Node latency", ng-click="orderTable(['stats.latency'], false)")
            th
              i.icon-mining(data-toggle="tooltip", data-placement="top", title="Is mining", ng-click="orderTable(['-stats.hashrate'], false)")
            th
              i.icon-group(data-toggle="tooltip", data-placement="top", title="Peers", ng-click="orderTable(['-stats.peers'], false)")
            th
              i.icon-network(data-toggle="tooltip", data-placement="top", title="Pending transactions", ng-click="orderTable(['-stats.pending'], false)")
            th
              i.icon-block(data-toggle="tooltip", data-placement="top", title="Last block", ng-click="orderTable(['-stats.block.number', 'stats.block.propagation'], false)")
            th.th-blockhash &nbsp;
            th.th-blockhash
              i.icon-difficulty(data-toggle="tooltip", data-placement="top", title="Total difficulty", ng-click="orderTable(['-stats.block.totalDifficulty'], false)")
            th
              i.icon-check-o(data-toggle="tooltip", data-placement="top", title="Block transactions", ng-click="orderTable(['-stats.block.transactions.length'], false)")
            th
              i.icon-uncle(data-toggle="tooltip", data-placement="top", title="Uncles", ng-click="orderTable(['-stats.block.uncles.length'], false)")
            th.th-blocktime
              i.icon-time(data-toggle="tooltip", data-placement="top", title="Last block time", ng-click="orderTable(['-stats.block.received'], false)")
            th.th-peerPropagationTime
              i.icon-gas(data-toggle="tooltip", data-placement="top", title="Propagation time", ng-click="orderTable(['-stats.block.number', 'stats.block.propagation'], false)")
            th.th-peerPropagationChart
            th.th-peerPropagationAvg
              i.icon-gas(data-toggle="tooltip", data-placement="top", title="Average propagation time", ng-click="orderTable(['stats.propagationAvg'], false)")
            th
              i.icon-bulb(data-toggle="tooltip", data-placement="top", title="Up-time", ng-click="orderTable(['-stats.uptime'], false)")
        tbody(ng-cloak)
          tr(ng-repeat='node in nodes | orderBy:predicate track by node.id', class="{{ node.stats | mainClass : bestBlock }}", id="node_{{node.id}}")
            td.td-nodecheck
              i(ng-click="pinNode(node.id)", class="{{ node.pinned | nodePinClass }}", data-toggle="tooltip", data-placement="right", data-original-title="Click to {{ node.pinned ? 'un' : '' }}pin")
            td.nodeInfo(rel="{{node.id}}")
              span.small(data-toggle="tooltip", data-placement="top", data-html="true", data-original-title="{{node | geoTooltip}}") {{node.info.name}}
              span.small &nbsp;({{node.info.ip}})
              a.small(href="https://github.com/ethereum/wiki/wiki/Network-Status#updating", target="_blank", data-toggle="tooltip", data-placement="top", data-html="true", data-original-title="Netstats client needs update.<br>Click this icon for instructions.", class="{{ node.info | nodeClientClass : currentApiVersion }}")
                i.icon-warning-o
            td
              div.small(ng-bind-html="node.info.node | nodeVersion")
            td(class="{{ node.readable.latencyClass }}")
              span.small {{ node.readable.latency }}
            td(class="{{ node.stats.mining | hashrateClass : node.stats.active }}", ng-bind-html="node.stats.hashrate | hashrateFilter : node.stats.mining")
            td(class="{{ node.stats.peers | peerClass : node.stats.active }}", style="padding-left: 11px;") {{node.stats.peers}}
            td(style="padding-left: 15px;") {{node.stats.pending}}
            td(class="{{ node.stats | blockClass : bestBlock }}")
              span(class="{{ node.readable.forkMessage ? node.readable.forkClass : '' }}") {{'#'}}{{ node.stats.block.number | number }}
              //- a.small(data-toggle="tooltip", data-placement="top", data-html="true", data-original-title="{{ node.readable.forkMessage }}", class="{{ node.readable.forkClass }}")
                i.icon-warning-o
            td(class="{{ node.stats | blockClass : bestBlock }}")
              span.small {{node.stats.block.hash | hashFilter}}
            td(class="{{ node.stats | blockClass : bestBlock }}")
              span.small {{node.stats.block.totalDifficulty | number}}
            td(style="padding-left: 14px;") {{node.stats.block.transactions.length || 0}}
            td(style="padding-left: 14px;") {{node.stats.block.uncles.length || 0}}
            td(class="{{ node.stats.block.received | timeClass : node.stats.active }}") {{node.stats.block.received | blockTimeFilter }}
            td(class="{{ node.stats | propagationTimeClass : bestBlock }}")
              div.propagationBox
              span {{node.stats.block.propagation | blockPropagationFilter}}
            td.peerPropagationChart(class="{{node.id}}")
              nodepropagchart(data="{{node.history.join(',')}}")
            td(class="{{ node.stats | propagationNodeAvgTimeClass : bestBlock }}") {{ node.stats | blockPropagationAvgFilter : bestBlock }}
            td(class="{{ node.stats.uptime | upTimeClass : node.stats.active }}") {{ node.stats.uptime | upTimeFilter }}<|MERGE_RESOLUTION|>--- conflicted
+++ resolved
@@ -156,8 +156,6 @@
         //- div.col-xs-12
         nodemap#mapHolder(data="map")
 
-<<<<<<< HEAD
-
     div.row
       div.col-xs-3.stat-holder
         div.big-info.chart.text-info
@@ -168,9 +166,6 @@
 
     div.row
       div.col-xs-12.stats-boxes
-=======
-      //- div.col-xs-12.stats-boxes
->>>>>>> fa20910f
         div.row.second-row
           div.col-xs-12.stat-holder.box
             div.active-nodes.text-orange
